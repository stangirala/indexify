--- conflicted
+++ resolved
@@ -7,9 +7,7 @@
     http::StatusCode,
     response::{IntoResponse, Response},
     routing::{delete, get, post, put},
-    Extension,
-    Json,
-    Router,
+    Extension, Json, Router,
 };
 use axum_otel_metrics::HttpMetricsLayerBuilder;
 use axum_server::Handle;
@@ -18,10 +16,7 @@
 use hyper::{header::CONTENT_TYPE, Method};
 use indexify_internal_api as internal_api;
 use indexify_proto::indexify_coordinator::{
-    self,
-    GcTaskAcknowledgement,
-    ListStateChangesRequest,
-    ListTasksRequest,
+    self, GcTaskAcknowledgement, ListStateChangesRequest, ListTasksRequest,
 };
 use prometheus::Encoder;
 use rust_embed::RustEmbed;
@@ -807,7 +802,6 @@
         info!("writing to blob store, file name = {:?}", name);
 
         let stream = file.map(|res| res.map_err(|err| anyhow::anyhow!(err)));
-<<<<<<< HEAD
         let content_metadata = state
             .data_manager
             .upload_file(&namespace, stream, &name, content_mime, None)
@@ -819,9 +813,6 @@
                 )
             })?;
         state
-=======
-        let size_bytes = state
->>>>>>> fee9bece
             .data_manager
             .create_content_metadata(content_metadata)
             .await
@@ -902,7 +893,6 @@
                     &format!("failed to upload file: {}", e),
                 )
             })?;
-<<<<<<< HEAD
 
         if new_content_metadata.hash == content_metadata.hash {
             info!("the content received is the same, not creating content metadata and removing the created file");
@@ -926,13 +916,6 @@
                     &format!("failed to create content for file: {}", e),
                 )
             })?;
-=======
-        state.metrics.node_content_uploads.add(1, &[]);
-        state
-            .metrics
-            .node_content_bytes_uploaded
-            .add(size_bytes, &[]);
->>>>>>> fee9bece
     }
 
     Ok(())
