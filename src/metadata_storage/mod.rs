use std::{pin::Pin, sync::Arc};

use anyhow::Result;
use async_trait::async_trait;
use gluesql::core::store::DataRow;
use nanoid::nanoid;
use serde::{Deserialize, Serialize};

use self::{postgres::PostgresIndexManager, sqlite::SqliteIndexManager};
use crate::server_config::{MetadataStoreConfig, MetadataStoreKind};
pub mod postgres;
pub mod query_engine;
pub mod sqlite;

fn table_name(namespace: &str) -> String {
    format!("metadata_{}", namespace)
}

#[derive(Debug, Clone, Serialize, Deserialize, PartialEq, Eq)]
pub struct ExtractedMetadata {
    pub id: String,
    pub content_id: String,
    pub parent_content_id: String,
    pub content_source: String,
    pub metadata: serde_json::Value,
    pub extractor_name: String,
    pub extraction_policy: String,
}

impl ExtractedMetadata {
    pub fn new(
        content_id: &str,
        parent_content_id: &str,
        content_source: &str,
        metadata: serde_json::Value,
        extractor_name: &str,
        extraction_policy: &str,
    ) -> Self {
        Self {
            id: nanoid!(16),
            content_id: content_id.into(),
            parent_content_id: parent_content_id.into(),
            content_source: content_source.into(),
            metadata,
            extractor_name: extractor_name.into(),
            extraction_policy: extraction_policy.into(),
        }
    }
}

pub type MetadataStorageTS = Arc<dyn MetadataStorage + Sync + Send>;

pub type MetadataReaderTS = Arc<dyn MetadataReader + Sync + Send>;

#[async_trait]
pub trait MetadataStorage {
    async fn create_metadata_table(&self, namespace: &str) -> Result<()>;

    async fn add_metadata(&self, namespace: &str, metadata: ExtractedMetadata) -> Result<()>;

    async fn get_metadata_for_content(
        &self,
        namespace: &str,
        content_id: &str,
    ) -> Result<Vec<ExtractedMetadata>>;

<<<<<<< HEAD
    //  TODO: Create function to delete content from here using namespace and content id
=======
    #[cfg(test)]
    async fn drop_metadata_table(&self, namespace: &str) -> Result<()>;
>>>>>>> 39949629
}

pub type MetadataScanStream = std::result::Result<
    Pin<
        Box<
            dyn tokio_stream::Stream<
                Item = std::result::Result<
                    (gluesql::prelude::Key, DataRow),
                    gluesql::prelude::Error,
                >,
            >,
        >,
    >,
    gluesql::prelude::Error,
>;

#[async_trait(?Send)]
pub trait MetadataReader {
    async fn get_metadata_for_id(
        &self,
        namespace: &str,
        id: &str,
    ) -> Result<Option<ExtractedMetadata>>;

    async fn scan_metadata(&self, namespace: &str, content_source: &str) -> MetadataScanStream;
}

pub fn from_config(config: &MetadataStoreConfig) -> Result<MetadataStorageTS> {
    match config.metadata_store {
        MetadataStoreKind::Postgres => Ok(PostgresIndexManager::new(&config.conn_url)?),
        MetadataStoreKind::Sqlite => Ok(SqliteIndexManager::new(&config.conn_url)?),
    }
}

pub fn from_config_reader(config: &MetadataStoreConfig) -> Result<MetadataReaderTS> {
    match config.metadata_store {
        MetadataStoreKind::Postgres => Ok(PostgresIndexManager::new(&config.conn_url)?),
        MetadataStoreKind::Sqlite => Ok(SqliteIndexManager::new(&config.conn_url)?),
    }
}<|MERGE_RESOLUTION|>--- conflicted
+++ resolved
@@ -64,12 +64,9 @@
         content_id: &str,
     ) -> Result<Vec<ExtractedMetadata>>;
 
-<<<<<<< HEAD
     //  TODO: Create function to delete content from here using namespace and content id
-=======
     #[cfg(test)]
     async fn drop_metadata_table(&self, namespace: &str) -> Result<()>;
->>>>>>> 39949629
 }
 
 pub type MetadataScanStream = std::result::Result<
